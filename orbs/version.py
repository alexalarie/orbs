<<<<<<< HEAD
__version__ = '3.7.3-dev'
=======
__version__ = '3.7.3dev'
>>>>>>> 6f9f1cab
<|MERGE_RESOLUTION|>--- conflicted
+++ resolved
@@ -1,5 +1 @@
-<<<<<<< HEAD
 __version__ = '3.7.3-dev'
-=======
-__version__ = '3.7.3dev'
->>>>>>> 6f9f1cab
